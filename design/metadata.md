
# Metadata Design Specification for Data Zones

## Overview
This specification defines metadata for each data zone (Landing, Staging, Integration, Data Mart) in a data architecture, complementing Kedro’s catalog and lineage features with zone-specific details like quality, history, and performance metrics. Metadata is stored in lakeFS and versioned for auditability.

---

## 1. Landing Zone Metadata
**Purpose**: Captures raw data details and initial quality from the source.  
**Fields**:  
- **Dataset ID**: `string` (e.g., `erp_raw_001`) — Unique identifier.  
- **Name**: `string` (e.g., `erp_raw`) — Human-readable name.  
- **Source**:  
  - **Type**: `string` (e.g., `SQL`) — Source type.  
  - **Name**: `string` (e.g., `ERP`) — Source name.  
- **Size**: `integer` (e.g., `5242880` bytes) — Data size.  
- **Row Count**: `integer` (e.g., `15000`) — Number of rows.  
- **Ingestion Timestamp**: `string` (e.g., `2025-04-26T10:00:00Z`) — Ingestion time.  
- **Quality Metrics**:  
  - **Duplicate Count**: `integer` (e.g., `200`) — Count of row-level duplicates.  


**Constraints**: All fields required; `Schema Compliance` must be 0-100.


### example code
```python
import pandas as pd

def calculate_duplicate_count(df):
    # Create a hash of all columns for each row
    df['row_hash'] = df.apply(lambda row: hash(tuple(row)), axis=1)
    # Group by hash and count occurrences
    duplicate_counts = df['row_hash'].value_counts()
    # Sum duplicates (exclude the first occurrence of each unique row)
    duplicate_count = duplicate_counts[duplicate_counts > 1].sum() - duplicate_counts[duplicate_counts > 1].count()
    return duplicate_count

    
```
---

## 2. Staging Zone Metadata
**Purpose**: Tracks data quality and business rules after initial processing.  
**Fields**:  
- **Dataset ID**: `string` (e.g., `erp_staged_001`) — Unique identifier.  
- **Name**: `string` (e.g., `erp_staged`) — Human-readable name.  
- **Size**: `integer` (e.g., `4718592` bytes) — Data size.  
- **Row Count**: `integer` (e.g., `14500`) — Number of rows.  
- **Last Updated**: `string` (e.g., `2025-04-26T10:05:00Z`) — Last update time.  
- **Quality Metrics**:  
  - **Completeness**: `float` (e.g., `98.5`) — Non-null percentage.  
  - **Consistency**: `float` (e.g., `99.2`) — Schema check pass rate.  
  - **Validation Failures**: `integer` (e.g., `300`) — Failed validation count.
  - **Schema Compliance**: `float` (e.g., `99.8`) — Schema match percentage.  
- **Business Rules Applied**: `array` (e.g., `["revenue_non_negative"]`) — Rules applied.  

**Constraints**: All fields required; quality metrics must be 0-100.

---

## 3. Integration Zone Metadata
**Purpose**: Records historical tracking and integration quality.  
**Fields**:  
- **Dataset ID**: `string` (e.g., `integrated_sales_001`) — Unique identifier.  
- **Name**: `string` (e.g., `integrated_sales`) — Human-readable name.  
- **Size**: `integer` (e.g., `8388608` bytes) — Data size.  
- **Row Count**: `integer` (e.g., `28000`) — Number of rows.  
- **Last Updated**: `string` (e.g., `2025-04-26T10:10:00Z`) — Last update time.  
- **History Metrics**:  
<<<<<<< HEAD
  - **SCD Type**: `string` (e.g., `Type 2`) — Slowly Changing Dimension type.  
  - **History Records**: `integer` (e.g., `50000`) — Total historical records.  
=======
  - **SCD Type**: `string` (e.g., `Type 4`) — Slowly Changing Dimension type.  
  - **History Records**: `integer` (e.g., `50000`) — Total historical records.
  - **Records Overtime**: table with columns; datetime and number of records in the integration zone.  
>>>>>>> 3843146f
  - **New Records**: `integer` (e.g., `28000`) — New records added.  
  - **Updated Records**: `integer` (e.g., `1500`) — Updated records.  
- **Quality Metrics**:  
  - **Deduplication Rate**: `float` (e.g., `99.5`) — Deduplication success rate.  
  - **Join Accuracy**: `float` (e.g., `98.8`) — Join operation accuracy.  

**Constraints**: All fields required; quality metrics must be 0-100.

---

## 4. Data Mart Zone Metadata
**Purpose**: Focuses on analytics performance and accessibility.  
**Fields**:  
- **Dataset ID**: `string` (e.g., `sales_mart_001`) — Unique identifier.  
- **Name**: `string` (e.g., `sales_mart`) — Human-readable name.  
- **Size**: `integer` (e.g., `7340032` bytes) — Data size.  
- **Row Count**: `integer` (e.g., `27500`) — Number of rows.  
- **Last Updated**: `string` (e.g., `2025-04-26T10:15:00Z`) — Last update time.  
- **Analytics Metrics**:  
  - **Partitioned By**: `array` (e.g., `["year", "region"]`) — Partition keys.  
  - **Avg Query Time**: `integer` (e.g., `150` ms) — Average query time.  
- **Quality Metrics**:  
  - **Anomaly Rate**: `float` (e.g., `0.01`) — Anomaly percentage.  
- **Accessibility**:  
  - **Consumers**: `array` (e.g., `["Grafana", "Micro-services"]`) — Downstream tools.  
  - **Last Accessed**: `string` (e.g., `2025-04-26T10:20:00Z`) — Last access time.  

**Constraints**: All fields required; `Anomaly Rate` must be 0-100.

---

## Storage and Versioning
- **Storage**: Stored in lakeFS at `/metadata/<zone>/<dataset_id>.md`.  
- **Versioning**: Managed via lakeFS commits for auditability.

---

## Notes
- Excludes Kedro-tracked fields (e.g., `path`, `format`, `schema`, lineage details).  
- Focuses on zone-specific quality, history, and performance metrics.<|MERGE_RESOLUTION|>--- conflicted
+++ resolved
@@ -69,14 +69,9 @@
 - **Row Count**: `integer` (e.g., `28000`) — Number of rows.  
 - **Last Updated**: `string` (e.g., `2025-04-26T10:10:00Z`) — Last update time.  
 - **History Metrics**:  
-<<<<<<< HEAD
   - **SCD Type**: `string` (e.g., `Type 2`) — Slowly Changing Dimension type.  
-  - **History Records**: `integer` (e.g., `50000`) — Total historical records.  
-=======
-  - **SCD Type**: `string` (e.g., `Type 4`) — Slowly Changing Dimension type.  
   - **History Records**: `integer` (e.g., `50000`) — Total historical records.
   - **Records Overtime**: table with columns; datetime and number of records in the integration zone.  
->>>>>>> 3843146f
   - **New Records**: `integer` (e.g., `28000`) — New records added.  
   - **Updated Records**: `integer` (e.g., `1500`) — Updated records.  
 - **Quality Metrics**:  
